import isEvent from './isEvent'

const getSelectedValues = options => {
  const result = []
  if (options) {
    for (let index = 0; index < options.length; index++) {
      const option = options[ index ]
      if (option.selected) {
        result.push(option.value)
      }
    }
  }
  return result
}

const getValue = (event, isReactNative) => {
  if (isEvent(event)) {
    if (!isReactNative && event.nativeEvent && event.nativeEvent.text !== undefined) {
      return event.nativeEvent.text
    }
    if (isReactNative && event.nativeEvent !== undefined) {
      return event.nativeEvent.text
    }
    const { target: { type, value, checked, files }, dataTransfer } = event
    if (type === 'checkbox') {
      return checked
    }
    if (type === 'file') {
      return files || dataTransfer && dataTransfer.files
    }
    if (type === 'select-multiple') {
      return getSelectedValues(event.target.options)
    }
<<<<<<< HEAD
    if (type === 'number' || type === 'range') {
      return parseFloat(value);
    }
    return value;
=======
    if (value !== '' && (type === 'number' || type === 'range')) {
      return parseFloat(value)
    }
    return value
>>>>>>> 3203db21
  }
  return event
}

export default getValue<|MERGE_RESOLUTION|>--- conflicted
+++ resolved
@@ -31,17 +31,10 @@
     if (type === 'select-multiple') {
       return getSelectedValues(event.target.options)
     }
-<<<<<<< HEAD
-    if (type === 'number' || type === 'range') {
-      return parseFloat(value);
-    }
-    return value;
-=======
     if (value !== '' && (type === 'number' || type === 'range')) {
       return parseFloat(value)
     }
     return value
->>>>>>> 3203db21
   }
   return event
 }
