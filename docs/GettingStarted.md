# Getting Started With `redux-form`

`redux-form` primarily consists of four things: 

1. A Redux reducer that listens to dispatched `redux-form` actions to maintain your form state in
Redux.
2. A React component decorator that wraps your entire form in a Higher Order Component (HOC) and 
provides functionality via props.
3. A `Field` component to connect your individual field inputs to the Redux store.
4. Various Action Creators for interacting with your forms throughout the application.

## Implementation Guide

### Step #1

The first thing that you have to do is to give the `redux-form` reducer to Redux. You will only
have to do this once, no matter how many form components your app uses.

```js
import { createStore, combineReducers } from 'redux'
import { reducer as formReducer } from 'redux-form'

const reducers = {
  // ... your other reducers here ...
  form: formReducer     // <---- Mounted at 'form'
}
const reducer = combineReducers(reducers)
const store = createStore(reducer)
```

### Step #2

Decorate your form component with `reduxForm()`. This will provide your component with props that
provide information about form state and functions to submit your form.

Each input component must be placed inside the `component` prop of a `Field` component. The `Field`
component will pass props such as `value`, `onChange`, `onBlur`, etc. to the `React.DOM.input` 
component to populate its value and listen for changes.
  
```js
import React, { Component } from 'react';
import { Field, reduxForm } from 'redux-form';

class ContactForm extends Component {
  render() {
    const { handleSubmit } = this.props;
    return (
      <form onSubmit={handleSubmit}>
        <div>
<<<<<<< HEAD
          <label for="firstname">First Name</label>
          <input id="firstname" type="text" placeholder="First Name" {...firstName}/>
        </div>
        <div>
          <label for="lastname">Last Name</label>
          <input id="lastname" type="text" placeholder="Last Name" {...lastName}/>
        </div>
        <div>
          <label for="email">Email</label>
          <input id="email" type="email" placeholder="Email" {...email}/>
=======
          <label htmlFor="firstName">First Name</label>
          <Field name="firstName" component="input" type="text"/>
        </div>
        <div>
          <label htmlFor="lastName">Last Name</label>
          <Field name="lastName" component="input" type="text"/>
        </div>
        <div>
          <label htmlFor="email">Email</label>
          <Field name="email" component="input" type="email"/>
>>>>>>> 3203db21
        </div>
        <button type="submit">Submit</button>
      </form>
    );
  }
}

// Decorate the form component
ContactForm = reduxForm({
  form: 'contact' // a unique name for this form
})(ContactForm);

export default ContactForm;
```

### You're done!

Well, almost. You will still need to:
 
* Do something with the data that has been submitted. It will be passed as JSON to your `onSubmit`
function.
* Potentially set the form values initially, with the `initialValues` prop.

If you're starting out with `redux-form`, a good place to continue learning about how to connect
up the inputs to `redux-form` would be the
[Simple Form Example](http://redux-form.com/6.0.0-rc.3/examples/simple).<|MERGE_RESOLUTION|>--- conflicted
+++ resolved
@@ -47,18 +47,6 @@
     return (
       <form onSubmit={handleSubmit}>
         <div>
-<<<<<<< HEAD
-          <label for="firstname">First Name</label>
-          <input id="firstname" type="text" placeholder="First Name" {...firstName}/>
-        </div>
-        <div>
-          <label for="lastname">Last Name</label>
-          <input id="lastname" type="text" placeholder="Last Name" {...lastName}/>
-        </div>
-        <div>
-          <label for="email">Email</label>
-          <input id="email" type="email" placeholder="Email" {...email}/>
-=======
           <label htmlFor="firstName">First Name</label>
           <Field name="firstName" component="input" type="text"/>
         </div>
@@ -69,7 +57,6 @@
         <div>
           <label htmlFor="email">Email</label>
           <Field name="email" component="input" type="email"/>
->>>>>>> 3203db21
         </div>
         <button type="submit">Submit</button>
       </form>
