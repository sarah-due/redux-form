import React, { Component, PropTypes } from 'react'

/**
 * Serializes and deserializes complex values to and from JSON
 *
 * Disclaimer: For demo purposes only!! Using <select multiple> is very awkward.
 */
class ObjectSelect extends Component {
  render() {
    const { multiple, onBlur, onChange, options, value, ...rest } = this.props
    const parse = event => {
      if (multiple) {
        const result = []
        // event.target.selectedOptions is a NodeList, not an array. Gross.
        for (let index = 0; index < event.target.selectedOptions.length; index++) {
          result.push(event.target.selectedOptions[index].value)
        }
        return result
      }
<<<<<<< HEAD
      return event.target.value
    }
=======
      return event.target.value;
    };
    const val = Array.isArray(value) ? value.map(JSON.stringify) : JSON.stringify(value);
>>>>>>> ef70fbbb
    return (
      <select
        multiple={multiple}
        onBlur={event => onBlur(parse(event))}
        onChange={event => onChange(parse(event))}
        value={val}
        {...rest}>
        {options.map(option =>
          <option key={option.id} value={JSON.stringify(option)}>{option.label}</option>)}
      </select>
    )
  }
}

ObjectSelect.propTypes = {
  multiple: PropTypes.bool,
  onBlur: PropTypes.func.isRequired,
  onChange: PropTypes.func.isRequired,
  options: PropTypes.arrayOf(PropTypes.shape({
    id: PropTypes.number.isRequired,
    label: PropTypes.string.isRequired
  })),
  value: PropTypes.any // array or individual value
}

export default ObjectSelect<|MERGE_RESOLUTION|>--- conflicted
+++ resolved
@@ -17,14 +17,9 @@
         }
         return result
       }
-<<<<<<< HEAD
-      return event.target.value
-    }
-=======
       return event.target.value;
     };
     const val = Array.isArray(value) ? value.map(JSON.stringify) : JSON.stringify(value);
->>>>>>> ef70fbbb
     return (
       <select
         multiple={multiple}
